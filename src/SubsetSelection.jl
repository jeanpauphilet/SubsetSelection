--- conflicted
+++ resolved
@@ -86,7 +86,7 @@
 ##DUAL SUB-GRADIENT ALGORITHM
 ##############################################
 """ Function to compute a sparse regressor/classifier. Solve an optimization problem of the form
-        min_s max_α f(\alpha, s)
+        min_s max_α f(α, s)
 by gradient ascent on α:        α_{t+1} ← α_t + δ ∇_α f(α_t, s_t)
 and partial minimization on s:  s_{t+1} ← argmin_s f(α_t, s)
 
@@ -286,9 +286,6 @@
   sortperm = cache.sortperm
 
   p = size(X,2)
-<<<<<<< HEAD
-  return sort(sortperm(abs.(X'*α)[1:p], rev=true)[1:min(Card.k,p)])
-=======
   n_indices = max_index_size(Card, p)
 
   # compute α'*X into pre-allocated scratch space
@@ -301,7 +298,6 @@
 
   # Return the updated size of indices
   return n_indices
->>>>>>> 800a40ca
 end
 
 function partial_min!(indices, Card::Penalty, X, α, γ, cache::Cache)
