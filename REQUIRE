--- conflicted
+++ resolved
@@ -1,6 +1,2 @@
-<<<<<<< HEAD
-julia 0.6
-=======
 julia 0.5
-Compat
->>>>>>> ae36f346
+Compat